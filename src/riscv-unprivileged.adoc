--- conflicted
+++ resolved
@@ -55,28 +55,19 @@
 :csrname: envcfg
 
 _Contributors to all versions of the spec in alphabetical order (please contact editors to suggest
-<<<<<<< HEAD
-corrections): Derek Atkins, Arvind, Krste Asanović, Rimas Avižienis, Jacob Bachmeyer, Christopher F. Batten,
-Allen J. Baum, Alex Bradbury, Scott Beamer, Preston Briggs, Christopher Celio, Chuanhua
-Chang, David Chisnall, Paul Clayton, Palmer Dabbelt, L Peter Deutsch, Ken Dockser, Roger Espasa, Greg Favor,
+Derek Atkins, Arvind, Krste Asanović, Rimas Avižienis, Jacob Bachmeyer, Christopher F. Batten,
+Allen J. Baum, Alex Bradbury, Scott Beamer, Abel Bernabeu, Alex Bradbury, Scott Beamer, Preston Briggs, Christopher Celio, Chuanhua
+Chang, David Chisnall, Paul Clayton, Palmer Dabbelt, L Peter Deutsch, Ken Dockser, Paul Donahue, Aaron Durbin, Roger Espasa,
+Greg Favor, 
 Shaked Flur, Stefan Freudenberger, Marc Gauthier, Andy Glew, Jan Gray, Michael Hamburg, John
-Hauser, David Horner, Bruce Hoult, Bill Huffman, Alexandre Joannou, Olof Johansson, Ben Keller,
-David Kruckemyer, Yunsup Lee, Paul Loewenstein, Daniel Lustig, Yatin Manerkar, Luc Maranget,
-Ben Marshall, Margaret Martonosi, Nathan Menhorn, Joseph Myers, Vijayanand Nagarajan, Richard Newell, Rishiyur Nikhil, Jonas Oberhauser,
-Stefan O'Rear, Markku-Juhani O. Saarinen, Albert Ou, John Ousterhout, Daniel Page, David Patterson, Christopher Pulte, Jose Renau,
-Susmit Sarkar, Josh Scheid, Colin Schmidt, Peter Sewell, Brent Spinney, Michael Taylor, Wesley Terpstra, Matt
-Thomas, Tommy Thorn, Caroline Trippel, Ray VanDeWalker, Muralidaran Vijayaraghavan, Megan
-Wachs, Andrew Waterman, Robert Watson, Derek Williams, Claire Wolf, Andrew Wright, Reinoud Zandijk, Alexander Zeh 
-=======
-corrections): Arvind, Krste Asanović, Rimas Avižienis, Jacob Bachmeyer, Christopher F. Batten,
-Allen J. Baum, Abel Bernabeu, Alex Bradbury, Scott Beamer, Preston Briggs, Christopher Celio, Chuanhua
-Chang, David Chisnall, Paul Clayton, Palmer Dabbelt, Ken Dockser, Paul Donahue, Aaron Durbin, Roger Espasa, Greg Favor, Andy Glew, Shaked Flur, Stefan Freudenberger, Marc Gauthier, Andy Glew, Jan Gray, Michael Hamburg, John
 Hauser, John Ingalls, David Horner, Bruce Hoult, Bill Huffman, Alexandre Joannou, Olof Johansson, Ben Keller,
 David Kruckemyer, Tariq Kurd, Yunsup Lee, Paul Loewenstein, Daniel Lustig, Yatin Manerkar, Luc Maranget,
-Margaret Martonosi, Phil McCoy, Christoph Müllner, Joseph Myers, Vijayanand Nagarajan, Rishiyur Nikhil, Jonas Oberhauser, Stefan O'Rear, Albert Ou, John Ousterhout, David Patterson, Christopher Pulte, Jose Renau,
-Josh Scheid, Colin Schmidt, Peter Sewell, Susmit Sarkar, Ved Shanbhogue, Michael Taylor, Wesley Terpstra, Matt Thomas, Tommy Thorn, Philipp Tomsich, Caroline Trippel, Ray VanDeWalker, Muralidaran Vijayaraghavan, Megan Wachs, Paul Wamsley Andrew Waterman, Robert Watson, David Weaver, Derek Williams, Andrew Wright, Reinoud Zandijk,
->>>>>>> 48ddf7c5
-and Sizhuo Zhang._
+Ben Marshall, Yatin Manerkar, Luc Maranget, Margaret Martonosi, Phil McCoy, Nathan Menhorn, Christoph Müllner, Joseph Myers, 
+Vijayanand Nagarajan, Richard Newell, Rishiyur Nikhil, Jonas Oberhauser,
+Stefan O'Rear, Markku-Juhani O. Saarinen, Albert Ou, John Ousterhout, Daniel Page, David Patterson, Christopher Pulte, Jose Renau,
+Susmit Sarkar, Josh Scheid, Colin Schmidt, Peter Sewell, Ved Shanbhogue, Brent Spinney, Michael Taylor, Wesley Terpstra, Matt
+Thomas, Tommy Thorn, Philipp Tomsich, Caroline Trippel, Ray VanDeWalker, Muralidaran Vijayaraghavan, Megan
+Wachs, Paul Wamsley, Andrew Waterman, Robert Watson, David Weaver, Derek Williams, Claire Wolf, Andrew Wright, Reinoud Zandijk, Alexander Zeh and Sizhuo Zhang._
 
 _This document is released under a Creative Commons Attribution 4.0 International License._
 
@@ -141,15 +132,10 @@
 //zfa.tex
 include::ztso-st-ext.adoc[]
 //ztso.tex
-<<<<<<< HEAD
 include::scalar-crypto.adoc[]
-=======
 include::cmo.adoc[]
 include::zawrs.adoc[]
-
 include::zc.adoc[]
-
->>>>>>> 48ddf7c5
 include::rv-32-64g.adoc[]
 //gmaps.tex
 include::extending.adoc[]

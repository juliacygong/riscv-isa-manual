@Misc{ieee754-2008,
  key = "{IEEE}",
  title =       "{ANSI/IEEE Std 754-2008}, {IEEE} standard for
                  floating-point arithmetic",
  publisher = {"Institute of Electrical and Electronic Engineers"},
  year =         2008
}

@inproceedings{riscI-isca1981,
  title = {{RISC I}: {A} Reduced Instruction Set {VLSI} Computer},
  author = {David A. Patterson and Carlo H. S\'{e}quin},
  booktitle = {ISCA},
 location = {Minneapolis, Minnesota, USA},
  pages = {443-458},
  year = {1981}
}

@InProceedings{Katevenis:1983,
 author = {Katevenis, Manolis G.H. and Sherburne,Jr., Robert W. and Patterson, David A. and S{\'e}quin, Carlo H.},
 title = {The {RISC II} micro-architecture},
  booktitle = {Proceedings VLSI 83 Conference},
  year =      1983,
  month =     {August}}

@article{Katevenis:1984,
 author = {Katevenis, Manolis G.H. and Sherburne,Jr., Robert W. and Patterson, David A. and S{\'e}quin, Carlo H.},
 title = {The {RISC II} micro-architecture},
 journal = {Advances in VLSI and Computer Systems},
 issue_date = {Fall 1984},
 volume = {1},
 number = {2},
 month = October,
 year = {1984},
 pages = {138--152},
 publisher = {Computer Science Press, Inc.},
 address = {New York, NY, USA},
} 

@inproceedings{Ungar:1984,
 author = {David Ungar and Ricki Blau and Peter Foley and Dain Samples
                  and David Patterson},
 title = {Architecture of {SOAR}: {Smalltalk} on a {RISC}},
 booktitle = {ISCA},
 address = {Ann Arbor, MI},
 year = {1984},
 pages = {188--197}
} 

@Article{spur-jsscc1989,
  author =       {David D. Lee and Shing I. Kong and Mark D. Hill and
                  George S. Taylor and David A. Hodges and Randy
                  H. Katz and David A. Patterson},
  title =        {A {VLSI} Chip Set for a Multiprocessor
                  Workstation--{Part I}: An {RISC} Microprocessor with
                  Coprocessor Interface and Support for Symbolic
                  Processing},
  journal =      {IEEE JSSC},
  year =         1989,
  volume =    24,
  number =    6,
  pages =     {1688--1698},
  month =     {December}}

@MastersThesis{waterman-ms,
  author =       {Andrew Waterman},
  title =        {{Improving Energy Efficiency and Reducing Code Size with RISC-V Compressed}},
  school =       {University of California, Berkeley},
  year =         2011,
  Number = {UCB/EECS-2011-63},
}

@phdthesis{waterman-phd,
    Author = {Waterman, Andrew},
    Title = {Design of the {RISC-V} Instruction Set Architecture},
    School = {University of California, Berkeley},
    Year = {2016},
    Number = {UCB/EECS-2016-1},
}

@TechReport{riscvtr,
  author =       {Andrew Waterman and Yunsup Lee and David A. Patterson and Krste Asanovi\'{c}},
  title =        {The {RISC-V} Instruction Set Manual, {Volume I}: {Base}
                  User-Level {ISA}},
  institution =  {EECS Department, University of California, Berkeley},
  year =         2011,
  number =    {UCB/EECS-2011-62},
  month =     {May}}



@Book{kane:mips:1991,
  author =       {G. Kane and J. Heinrich},
  title =        {MIPS RISC Architecture},
  publisher =    {Prentice Hall},
  month =        {September},
  year =         1991,
  note =         {ISBN 0135904722},
  edition =      {2nd}
}

@book{patterson:undergrad:2008,
  author =       {D. A. Patterson and J. L. Hennessy},
  title =        {Computer Organization and Design: The
                  Hardware/Software Interface},
  edition =      {4th},
  publisher =    {Morgan Kaufmann},
  month =        {November},
  year =         {2008},
  note =         {ISBN 0123744938}
}

@Book{sweetman:mips:2006,
  author =       {D. Sweetman},
  title =        {See {MIPS} Run},
  edition =      {2nd},
  publisher =    {Morgan Kaufmann},
  year =         {2006},
  month =        {October},
  note =         {ISBN 0120884216}
}

@Misc{mips:arch:2010,
  author =       {MIPS Technologies Inc.},
  title =        {{MIPS32} Architecture for Programmers},
  year =         {2010},
  note =         {\verb!https://www.imgtec.com/mips/architectures/mips32/!}
}

@Misc{sgi:mipspro:1997,
  author =       {Silicon Graphics Inc.},
  title =        {{MIPSpro} 64-{B}it Porting and Translation Guide},
  year =         {1997},
  note =         {\verb!http://techpubs.sgi.com/!}
}

@Misc{openriscarch,
  author =    {OpenCores},
  title =     {{OpenRISC} 1000 Architecture Manual, Architecture
                  Version 1.0},
  month =     {December},
  year =      2012}

@ARTICLE{tremblay-vis-ieeemicro1996, 
author={Tremblay, M. and O'Connor, J.M. and Narayanan, V. and Liang He}, 
journal={IEEE Micro}, 
title={{VIS} speeds new media processing}, 
year={1996}, 
month=AUG, 
volume={16}, 
number={4}, 
pages={10 -20}, 
keywords={3D graphics environments;RISC-style instructions;UltraSparc;VIS;Visual Instruction Set;media processing;media-processing algorithms;computer graphics;instruction sets;reduced instruction set computing;}, 
ISSN={0272-1732},}

@ARTICLE{lee-max-ieeemicro1996, 
author={Lee, R.B.}, 
journal={IEEE Micro}, 
title={Subword parallelism with {MAX-2}}, 
year={1996}, 
month=AUG, 
volume={16}, 
number={4}, 
pages={51 -59}, 
keywords={MAX-2;instruction extensions;media processing;parallel computation;subword parallelism;word-oriented general-purpose processor;instruction sets;multimedia computing;parallel processing;}, 
ISSN={0272-1732},}

@ARTICLE{peleg-mmx-ieeemicro1996, 
author={Peleg, A. and Weiser, U.}, 
journal={IEEE Micro}, 
title={{MMX} technology extension to the {Intel} architecture}, 
year={1996}, 
month=AUG, 
volume={16}, 
number={4}, 
pages={42 -50}, 
keywords={Intel architecture;MMX;SIMD;communications;compatibility;multimedia;operating systems;microprocessor chips;parallel architectures;},
ISSN={0272-1732},}

@ARTICLE{raman-sse-ieeemicro2000, 
author={Raman, S.K. and Pentkovski, V. and Keshava, J.}, 
journal={IEEE Micro}, 
title={Implementing streaming {SIMD} extensions on the {Pentium}-{III} processor }, 
year={2000}, 
month=JUL/AUG,
volume={20}, 
number={4}, 
pages={47 -57}, 
keywords={Internet;Pentium III developers;demanding multimedia;die size constraints;streaming SIMD extensions;instruction sets;microprocessor chips;}, 
ISSN={0272-1732},}

@misc{lomont-avx-irm2011,
author={Chris Lomont},
title = {Introduction to {Intel Advanced Vector Extensions}},
howpublished = {Intel White Paper},
year = {2011},
}

@ARTICLE{goodacre-armisa-computer2005, 
author={Goodacre, J. and Sloss, A.N.}, 
journal={Computer}, 
title={Parallelism and the {ARM} instruction set architecture}, 
year={2005}, 
month=JULY,
volume={38}, 
number={7}, 
pages={ 42 - 50}, 
keywords={ ARM RISC processor; ARM chip design; ARM instruction set architecture; digital signal processor-like operations; exception handling; multiprocessing; reduced-instruction-set computing; subword parallelism; thread-level parallelism; variable execution time; instruction sets; microprocessor chips; parallel architectures; parallel programming; reduced instruction set computing;}, 
ISSN={0018-9162},}

@ARTICLE{diefendorff-altivec-ieeemicro2000, 
author={Diefendorff, K. and Dubey, P.K. and Hochsprung, R. and Scale, H.}, 
journal={IEEE Micro},
title={{AltiVec} extension to {PowerPC} accelerates media processing}, 
year={2000}, 
month=MAR/APR,
volume={20}, 
number={2}, 
pages={85 -95}, 
keywords={2D image processing;3D graphics;AltiVec extension;Apple G4;Hewlett-Packard added MAX;MDMX;MIPS architecture;MMX;Motorola's MPC 7400;PA-RISC architecture;PowerPC;PowerPC's AltiVec;SSE;Silicon Graphics;Sun enhanced Sparc;alias KNI;handwriting recognition;media mining;media processing;multimedia technologies;narrow/broadband signal processing;personal computing;digital signal processing chips;handwriting recognition;multimedia systems;parallel architectures;}, 
ISSN={0272-1732},}

@misc{gwennap-mdmx-mpr1996,
author={Linley Gwennap},
title={Digital, {MIPS} Add Multimedia Extensions},
howpublished = {Microprocessor Report},
year = {1996},
}
@article{majc,
 author = {Tremblay, Marc and Chan, Jeffrey and Chaudhry, Shailender and Conigliaro, Andrew W. and Tse, Shing Sheung},
 title = {The {MAJC} Architecture: {A} Synthesis of Parallelism and Scalability},
 journal = {IEEE Micro},
 issue_date = {November 2000},
 volume = {20},
 number = {6},
 month = November,
 year = {2000},
 pages = {12--25},
 publisher = {IEEE Computer Society Press},
 address = {Los Alamitos, CA, USA},
} 

@InProceedings{tx2,
  author =       {John M. Frankovich and H. Philip Peterson},
  title =        {A functional description of the {Lincoln} {TX-2} computer},
  booktitle =    {Western Joint Computer Conference},
  year =         1957,
  address =      {Los Angeles, CA},
  month =        {February}
}


@TechReport{heil-tr1996,
  author =       {Timothy H. Heil and James E. Smith},
  title =        {Selective Dual Path Execution},
  institution =  {University of Wisconsin - Madison},
  year =         1996,
  month =     {November}}

@inproceedings{Klauser-1998,
 author = {Klauser, A. and Austin, T. and Grunwald, D. and Calder, B.},
 title = {Dynamic Hammock Predication for Non-Predicated Instruction Set Architectures},
 booktitle = {Proceedings of the 1998 International Conference on Parallel Architectures and Compilation Techniques},
 series = {PACT '98},
 year = {1998},
 address = {Washington, DC, USA},
} 

@inproceedings{Kim-micro2005,
 author = {Kim, Hyesoon and Mutlu, Onur and Stark, Jared and Patt, Yale N.},
 title = {Wish Branches: Combining Conditional Branching and Predication for Adaptive Predicated Execution},
 booktitle = {Proceedings of the 38th annual IEEE/ACM International Symposium on Microarchitecture},
 series = {MICRO 38},
 year = {2005},
 location = {Barcelona, Spain},
 pages = {43--54},
} 

@INPROCEEDINGS{Gharachorloo90memoryconsistency,
    author = {Kourosh Gharachorloo and Daniel Lenoski and James Laudon
                  and Phillip Gibbons and Anoop Gupta and John
                  Hennessy}, 
    title = {Memory Consistency and Event Ordering in Scalable
                  Shared-Memory Multiprocessors}, 
    booktitle = {In Proceedings of the 17th Annual International
                  Symposium on Computer Architecture}, 
    year = {1990},
    pages = {15--26}
}


@inproceedings{Rajwar:2001:SLE,
 author = {Rajwar, Ravi and Goodman, James R.},
 title = {Speculative lock elision: enabling highly concurrent multithreaded execution},
 booktitle = {Proceedings of the 34th annual ACM/IEEE International Symposium on Microarchitecture},
 series = {MICRO 34},
 year = {2001},
 location = {Austin, Texas},
 pages = {294--305},
 publisher = {IEEE Computer Society},
} 

@Misc{sparcieee1994,
  title =     {{IEEE} Standard for a 32-bit microprocessor},
  howpublished = {IEEE Std. 1754-1994},
  year =      1994}


@Book{parisckane1995,
  author =    {Gerry Kane},
  title =        {PA-RISC 2.0 Architecture},
  publisher =    {Prentice Hall},
  year =         1995,
  month =     {December},
  note =      {ISBN 978-0131827349}}

@article{ibmpower7,
  title={{IBM} {POWER7} multicore server processor},
  author={Sinharoy, Balaram and Kalla, R. and Starke, W. J. and Le,
                  H. Q. and Cargnoni, R. and Van Norstrand, J. A. and
                  Ronchetti, B. J. and Stuecheli, J. and Leenstra,
                  J. and Guthrie, G. L. and Nguyen, D. Q. and Blaner,
                  B. and Marino, C. F. and Retter, E. and Williams, P.},
  journal={IBM Journal of Research and Development},
  volume={55},
  number={3},
  pages={1--1},
  year={2011},
  publisher={IBM}
}

@article{virtio,
 author = {Russell, Rusty},
 title = {Virtio: {Towards} a De-facto Standard for Virtual {I/O} Devices},
 journal = {SIGOPS Oper. Syst. Rev.},
 issue_date = {July 2008},
 volume = {42},
 number = {5},
 month = jul,
 year = {2008},
 issn = {0163-5980},
 pages = {95--103},
 numpages = {9},
 publisher = {ACM},
 address = {New York, NY, USA},
} 

@ARTICLE{goldbergvm,
author={Goldberg, Robert P.}, 
journal={Computer}, 
title={Survey of virtual machine research}, 
year={1974}, 
month={June}, 
volume={7}, 
number={6}, 
pages={34-45}
}

@Manual{alphapalcode,
  title =        {{PALcode} for {Alpha} microprocessors: System Design
                  Guide},
  organization = {Digital Equipment Corporation},
  address =   {Maynard, Massachusetts},
  note = {EC-QFGLC-TE},
  month =     {May},
  year =      1996}

@article{transparent-superpages,
 author = {Navarro, Juan and Iyer, Sitaram and Druschel, Peter and Cox, Alan},
 title = {Practical, Transparent Operating System Support for Superpages},
 journal = {SIGOPS Oper. Syst. Rev.},
 issue_date = {Winter 2002},
 volume = {36},
 number = {SI},
 month = dec,
 year = {2002},
 issn = {0163-5980},
 pages = {89--104},
 numpages = {16},
 url = {https://doi.org/10.1145/844128.844138},
 doi = {10.1145/844128.844138},
 acmid = {844138},
 publisher = {ACM},
 address = {New York, NY, USA},
} 

@Book{stretch,
  author = "Werner Buchholz",
  title =  {Planning a computer system: {Project} {Stretch}},
  publisher =    {McGraw-Hill Book Company},
  year =         1962
  }

@Article{ibm360,
  author =       {G. M. Amdahl and G. A. Blaauw and F. P. Brooks, Jr.},
  title =        {Architecture of the {IBM} {System/360}},
  journal =      {IBM Journal of R. \& D.},
  year =         1964,
  volume =       8,
  number =       2
}

@inproceedings{cdc6600,
 author = {Thornton, James E.},
 title = {Parallel Operation in the {Control Data 6600}},
 booktitle = {Proceedings of the October 27-29, 1964, Fall Joint Computer Conference, Part II: Very High Speed Computer Systems},
 series = {AFIPS '64 (Fall, part II)},
 year = {1965},
 location = {San Francisco, California},
 pages = {33--40}
} 

@InProceedings{jtseng:sbbci,
  author = {J. Tseng and K. Asanovi\'c},
  title = {Energy-Efficient Register Access},
  booktitle = {Proc. of the 13th Symposium on Integrated Circuits and
                  Systems Design},
   address = {Manaus, Brazil},
  month = {September},
  year = 2000,
  pages = "377--384"
}

@TechReport{riscvtr2,
  author =       {Andrew Waterman and Yunsup Lee and David A. Patterson and Krste Asanovi\'{c}},
  title =        {The {RISC-V} Instruction Set Manual, {Volume I}: {Base}
                  User-Level {ISA} Version 2.0},
  institution =  {EECS Department, University of California, Berkeley},
  year =         2014,
  number =    {UCB/EECS-2014-54},
  month =     {May}}

@Article{ibm370varch,
  author =       {W. Buchholz},
  title =        "{The IBM System/370 vector architecture}",
  journal =      {IBM Systems Journal},
  year =         1986,
  volume =       25,
  number =       1,
  pages =        {51--62}
}

@PhdThesis{krstephd,
  author =       {Krste Asanovi\'c},
  title =        {Vector Microprocessors},
  school =       {University of California at Berkeley},
  year =         1998,
  month =        {May},
  note =         {Available as techreport UCB/CSD-98-1014}
}

@InProceedings{vp200,
  author =       "Kenichi Miura and Keiichiro Uchida",
  title =        "{FACOM Vector Processor System: VP-100/VP-200}",
  editor =       "Kawalik",
  volume =       "F7",
  booktitle =    "Proceedings of NATO Advanced Research Workshop on
                  High Speed Computing",
  year =         1984,
  publisher =    "Springer-Verlag",
  note =         "Also in: IEEE Tutorial Supercomputers: Design and
                  Applications. Kai Hwang(editor), pp59-73"
}
@Manual{crayx1asm,
  title =        {Cray Assembly Language {(CAL)} for {Cray} {X1} Systems Reference Manual},
  organization = {Cray Inc.},
  edition =   {1.1},
  month =     {June},
  year =      2003}
}

@misc{riscv-elf-psabi,
  title = {{RISC-V ELF psABI Specification}},
  howpublished = {\url{https://github.com/riscv/riscv-elf-psabi-doc/}}
}

@misc{riscv-asm-manual,
  key = "{assembly manual}",
  title = {RISC-V Assembly Programmer's Manual},
  howpublished = {\url{https://github.com/riscv/riscv-asm-manual}}
}


@inproceedings{lithe-pan-hotpar09, 
author =        {Heidi Pan and Benjamin Hindman and Krste Asanovi\'c},
title =         {{Lithe}: Enabling Efficient Composition of Parallel Libraries},
booktitle =     {Proceedings of the 1st USENIX Workshop on Hot Topics in Parallelism (HotPar~'09)},
month =         {March},
year =          {2009},
address =       {Berkeley, CA}} 


@inproceedings{lithe-pan-pldi10, 
author =        {Heidi Pan and Benjamin Hindman and Krste Asanovi\'c},
title =         {Composing Parallel Software Efficiently with {Lithe}},
booktitle =     {31st Conference on Programming Language Design and Implementation},
month =         {June},
year =          {2010},
address =       {Toronto, Canada}} 

@article{roux:hal-01091186,
  TITLE = {{Innocuous Double Rounding of Basic Arithmetic Operations}},
  AUTHOR = {Roux, Pierre},
  URL = {https://hal.archives-ouvertes.fr/hal-01091186},
  JOURNAL = {{Journal of Formalized Reasoning}},
  PUBLISHER = {{ASDD-AlmaDL}},
  VOLUME = {7},
  NUMBER = {1},
  PAGES = {131-142},
  YEAR = {2014},
  MONTH = Nov,
  DOI = {10.6092/issn.1972-5787/4359},
  KEYWORDS = {Coq ; double rounding ; floating-point arithmetic},
  PDF = {https://hal.archives-ouvertes.fr/hal-01091186/file/submission.pdf},
  HAL_ID = {hal-01091186},
  HAL_VERSION = {v1},
}

<<<<<<< HEAD
=======
// Bibliographical refs from Crypto


%
% RISC-V Specifications and draft specifications
% -----------------------------------------------------------------

@misc{riscv:policy:encodings,
    title={RISC-V Instruction Encoding Allocation Policy},
    url={https://docs.google.com/document/d/1uC6QAyFmglGbO9kRR-X8LQWga6B3yBJR7-iw6ZXnfG8/edit#}
}

@misc{riscv:bitmanip:repo,
  title        = {RISC-V Bit manipulation extension repository},
  url          = {https://github.com/riscv/riscv-bitmanip}
}

@misc{riscv:bitmanip:draft,
  title        = {RISC-V Bit manipulation extension draft proposal},
  url          = {https://github.com/riscv/riscv-bitmanip/blob/master/bitmanip-draft.pdf}
}

@article{riscv:spec:user,
  title={The RISC-V instruction set manual},
  author={Waterman, Andrew and Lee, Yunsup and Patterson, David and Asanovic, Krste},
  journal={Volume I: User-Level ISA', version},
  volume={2},
  year={2014}
}

>>>>>>> 30310bb4
@misc{sail,
  title   = {SAIL ISA Specification Language},
  url     = {https://github.com/rems-project/sail}
}

<<<<<<< HEAD
@inproceedings{LSYRR:04,
  title={On permutation operations in cipher design},
  author={Lee, Ruby B and Shi, ZJ and Yin, Yiqun Lisa and Rivest, Ronald L and Robshaw, Matthew JB},
  booktitle={International Conference on Information Technology: Coding and Computing, 2004. Proceedings. ITCC 2004.},
  volume={2},
  pages={569--577},
  year={2004},
  organization={IEEE}
}
=======
%
% NIST Specifications and recommendations
% -----------------------------------------------------------------
>>>>>>> 30310bb4

@misc{nist:gcm,
  author        = {Morris Dworkin},
  title         = {Recommendation for Block Cipher Modes of Operation:
                  {Galois}/{Counter} {Mode} ({GCM}) and {GMAC}},
  howpublished  = {NIST Special Publication SP 800-38D},
  url           = {https://doi.org/10.6028/NIST.SP.800-38D},
  month         = {November},
  year          = {2007}
}

<<<<<<< HEAD
=======
@misc{nist:fips:180:4,
  author        = {{NIST}},
  title         = {Secure Hash Standard ({SHS})},
  howpublished  = {Federal Information Processing Standards Publication FIPS 180-4},
  url           = {https://doi.org/10.6028/NIST.FIPS.180-4},
  month         = {August},
  year          = {2015}
}


@misc{nist:fips:186:4,
  author        = {{NIST}},
  title         = {Digital Signature Standard (DSS)},
  howpublished  = {Federal Information Processing Standards Publication FIPS 186-4},
  url           = {https://doi.org/10.6028/NIST.FIPS.186-4},
  month         = {July},
  year          = {2013}
}


>>>>>>> 30310bb4
@misc{nist:fips:197,
  author		= {{NIST}},
  title         = {{Advanced} {Encryption} {Standard} ({AES})},
  howpublished  = {Federal Information Processing Standards Publication FIPS
                  197},
  url           = {https://doi.org/10.6028/NIST.FIPS.197},
  month         = {November},
  year          = {2001}
}

<<<<<<< HEAD
@misc{nist:fips:180:4,
  author        = {{NIST}},
  title         = {Secure Hash Standard ({SHS})},
  howpublished  = {Federal Information Processing Standards Publication FIPS 180-4},
  url           = {https://doi.org/10.6028/NIST.FIPS.180-4},
=======
@misc{nist:fips:202,
  author        = {{NIST}},
  title         = {{SHA}-3 Standard: Permutation-Based Hash and Extendable-Output Functions},
  howpublished  = {Federal Information Processing Standards Publication FIPS
                  202},
  url           = {https://doi.org/10.6028/NIST.FIPS.202},
>>>>>>> 30310bb4
  month         = {August},
  year          = {2015}
}

<<<<<<< HEAD
=======
%
% PRC Standards (which are also ISO/IEC standards)
% -----------------------------------------------------------------


@Misc{gbt:sm3,
  title         = {{GB}/{T} 32905-2016: {SM3} Cryptographic Hash Algorithm},
  howpublished  = {Also {GM}/{T} 0004-2012. Standardization Administration of China},
  url           = {http://www.gmbz.org.cn/upload/2018-07-24/1532401392982079739.pdf},
  month         = {August},
  year          = {2016}
}

>>>>>>> 30310bb4
@Misc{gbt:sm4,
  title         = {{GB}/{T} 32907-2016: {SM4} Block Cipher Algorithm},
  howpublished	= {Also {GM}/{T} 0002-2012. Standardization Administration of China},
  url           = {http://www.gmbz.org.cn/upload/2018-04-04/1522788048733065051.pdf},
  month         = {August},
  year          = {2016}
}
<<<<<<< HEAD
=======

@Misc{iso:sm3,
  author        = {ISO/IEC},
  title         = {IT Security techniques -- Hash-functions -- Part 3:
  						Dedicated hash-functions},
  howpublished  = {{ISO}/{IEC} Standard 10118-3:2018},
  year          = {2018}
}

@Misc{iso:sm4,
  author        = {ISO/IEC},
  title         = {Information technology -- Security techniques --
                  Encryption algorithms -- Part 3: Block ciphers. {Amendment}
                  2: {SM4}},
  howpublished  = {{ISO}/{IEC} Standard 18033-3:2010/DAmd 2 (en)},
  year          = {2018}
}


%
% Miscellaneous Technical Reports
% -----------------------------------------------------------------

@techreport{MPP:19,
  author       = {Ben Marshall and Daniel Page and Thinh Pham},
  title        = {{XCrypto}: a cryptographic {ISE} for {RISC-V}},
  number       = {1.0.0},
  year         = {2019},
  url          = {https://github.com/scarv/xcrypto}
}

%
% Academic Papers: Misc
% -----------------------------------------------------------------


@article{MNPSW:20,
title={The design of scalar AES Instruction Set Extensions for RISC-V},
volume={2021},
url={https://tches.iacr.org/index.php/TCHES/article/view/8729},
DOI={10.46586/tches.v2021.i1.109-136},
number={1},
journal={IACR Transactions on Cryptographic Hardware and Embedded Systems},
author={Marshall, Ben and Newell, G. Richard and Page, Dan and Saarinen, Markku-Juhani O. and Wolf, Claire},
year={2020},
month={Dec.},
pages={109-136}
}

@inproceedings{TGMGD:19,
 author = {Etienne Tehrani and Tarik Graba and Abdelmalek Si Merabet and Sylvain Guilley and Jean-Luc Danger},
 title         = {Classification of Lightweight Block Ciphers for Specific Processor Accelerated Implementations},
 year          = {2019},
 month         = {11},
 booktitle     = {26th IEEE International Conference on Electronics Circuits and Systems}
}

@inproceedings{TG:06,
  title={Instruction set extensions for efficient AES implementation on 32-bit processors},
  author={Tillich, Stefan and Gro{\ss}sch{\"a}dl, Johann},
  booktitle={International workshop on cryptographic hardware and embedded systems},
  pages={270--284},
  year={2006},
  organization={Springer}
}

@inproceedings{DPUVGB:16,
  title={Design strategies for ARX with provable bounds: Sparx and LAX},
  author={Dinu, Daniel and Perrin, L{\'e}o and Udovenko, Aleksei and Velichkov, Vesselin and Gro{\ss}sch{\"a}dl, Johann and Biryukov, Alex},
  booktitle={International Conference on the Theory and Application of Cryptology and Information Security},
  pages={484--513},
  year={2016},
  organization={Springer}
}

@inproceedings{LSYRR:04,
  title={On permutation operations in cipher design},
  author={Lee, Ruby B and Shi, ZJ and Yin, Yiqun Lisa and Rivest, Ronald L and Robshaw, Matthew JB},
  booktitle={International Conference on Information Technology: Coding and Computing, 2004. Proceedings. ITCC 2004.},
  volume={2},
  pages={569--577},
  year={2004},
  organization={IEEE}
}

@article{CDPA:16,
  title={The Renewed Case for the Reduced Instruction Set Computer: Avoiding ISA Bloat with Macro-Op Fusion for RISC-V},
  author={Celio, Christopher and Dabbelt, Palmer and Patterson, David A and Asanovi{\'c}, Krste},
  journal={arXiv preprint arXiv:1607.02318},
  year={2016}
}



%
% Block Cipher Specifiations
% -----------------------------------------------------------------

@inproceedings{block:prince,
  title={PRINCE--a low-latency block cipher for pervasive computing applications},
  author={Borghoff, Julia and Canteaut, Anne and G{\"u}neysu, Tim and Kavun, Elif Bilge and Knezevic, Miroslav and Knudsen, Lars R and Leander, Gregor and Nikov, Ventzislav and Paar, Christof and Rechberger, Christian and others},
  booktitle={International Conference on the Theory and Application of Cryptology and Information Security},
  pages={208--225},
  year={2012},
  organization={Springer}
}

@inproceedings{block:present,
  title={PRESENT: An ultra-lightweight block cipher},
  author={Bogdanov, Andrey and Knudsen, Lars R and Leander, Gregor and Paar, Christof and Poschmann, Axel and Robshaw, Matthew JB and Seurin, Yannick and Vikkelsoe, Charlotte},
  booktitle={International workshop on cryptographic hardware and embedded systems},
  pages={450--466},
  year={2007},
  organization={Springer}
}

@incollection{block:salsa20,
  title={The Salsa20 family of stream ciphers},
  author={Bernstein, Daniel J},
  booktitle={New stream cipher designs},
  pages={84--97},
  year={2008},
  publisher={Springer}
}

@article{block:rectangle,
  title={RECTANGLE: a bit-slice lightweight block cipher suitable for multiple platforms},
  author={Zhang, Wentao and Bao, Zhenzhen and Lin, Dongdai and Rijmen, Vincent and Yang, Bohan and Verbauwhede, Ingrid},
  journal={Science China Information Sciences},
  volume={58},
  number={12},
  pages={1--15},
  year={2015},
  publisher={Springer}
}

@inproceedings{block:gift,
  title={GIFT: a small present},
  author={Banik, Subhadeep and Pandey, Sumit Kumar and Peyrin, Thomas and Sasaki, Yu and Sim, Siang Meng and Todo, Yosuke},
  booktitle={International Conference on Cryptographic Hardware and Embedded Systems},
  pages={321--345},
  year={2017},
  organization={Springer}
}

@inproceedings{block:twine,
  title={TWINE: A Lightweight Block Cipher for Multiple Platforms},
  author={Suzaki, Tomoyasu and Minematsu, Kazuhiko and Morioka, Sumio and Kobayashi, Eita},
  booktitle={International Conference on Selected Areas in Cryptography},
  pages={339--354},
  year={2012},
  organization={Springer}
}

@inproceedings{block:skinny,
  title={The SKINNY family of block ciphers and its low-latency variant MANTIS},
  author={Beierle, Christof and Jean, J{\'e}r{\'e}my and K{\"o}lbl, Stefan and Leander, Gregor and Moradi, Amir and Peyrin, Thomas and Sasaki, Yu and Sasdrich, Pascal and Sim, Siang Meng},
  booktitle={Annual International Cryptology Conference},
  pages={123--153},
  year={2016},
  organization={Springer}
}

@inproceedings{block:midori,
  title={Midori: A block cipher for low energy},
  author={Banik, Subhadeep and Bogdanov, Andrey and Isobe, Takanori and Shibutani, Kyoji and Hiwatari, Harunaga and Akishita, Toru and Regazzoni, Francesco},
  booktitle={International Conference on the Theory and Application of Cryptology and Information Security},
  pages={411--436},
  year={2015},
  organization={Springer}
}

@inproceedings{block:camellia,
  title={Camellia: A 128-bit block cipher suitable for multiple platforms—design andanalysis},
  author={Aoki, Kazumaro and Ichikawa, Tetsuya and Kanda, Masayuki and Matsui, Mitsuru and Moriai, Shiho and Nakajima, Junko and Tokita, Toshio},
  booktitle={International Workshop on Selected Areas in Cryptography},
  pages={39--56},
  year={2000},
  organization={Springer}
}

@inproceedings{block:aria,
  title={New block cipher: ARIA},
  author={Kwon, Daesung and Kim, Jaesung and Park, Sangwoo and Sung, Soo Hak and Sohn, Yaekwon and Song, Jung Hwan and Yeom, Yongjin and Yoon, E-Joong and Lee, Sangjin and Lee, Jaewon and others},
  booktitle={International Conference on Information Security and Cryptology},
  pages={432--445},
  year={2003},
  organization={Springer}
}



%
% Online references
% -----------------------------------------------------------------

@misc{MJS:LWAES:20,
    author    = "Markku-Juhani O. Saarinen",
    title     = "Lightweight AES ISA",
    howpublished = "\url{https://github.com/mjosaarinen/lwaes_isa}",
    year     = "2020",
    month    = "01",
    note     = "Retrieved 24th January, 2020.",
}

@misc{MJS:LWSHA:20,
    author    = "Markku-Juhani O. Saarinen",
    title     = "Lightweight SHA ISA",
    howpublished = "\url{https://github.com/mjosaarinen/lwsha_isa}",
    year     = "2020",
    month    = "03",
    note     = "Retrieved 26th March, 2020.",
}


@article{tls:1.3,
  title={The transport layer security (TLS) protocol version 1.3},
  author={Rescorla, Eric and Dierks, Tim},
  year={2018},
  month={August},
  publisher={DOI 10.17487/RFC8446}
}


%
% Mostly academic, bibtool sorted  (2020-07-08  mjos)
% -----------------------------------------------------------------


@Misc{		  AM17,
  author	= {{AMD}},
  title		= {{AMD} Random Number Generator},
  howpublished	= {AMD TechDocs},
  publisher	= {Advanced Micro Devices},
  url		= {https://www.amd.com/system/files/TechDocs/amd-random-number-generator.pdf},
  month		= {June},
  year		= {2017}
}

@Misc{		  AR17,
  author	= {{ARM}},
  title		= {ARM TrustZone True Random Number Generator: Technical Reference Manual},
  howpublished	= {ARM 100976\_0000\_00\_en (rev. r0p0)},
  publisher	= {{ARM}},
  url		= {http://infocenter.arm.com/help/index.jsp?topic=/com.arm.doc.100976_0000_00_en},
  month		= {May},
  year		= {2017}
}

@Misc{		  AR20,
  author	= {{ARM}},
  title		= {Arm Architecture Registers: Armv8, for Armv8-A
		  architecture profile},
  howpublished	= {ARM DDI 0595 (ID033020)},
  publisher	= {{ARM}},
  url		= {https://developer.arm.com/docs/ddi0595/g},
  month		= {April},
  year		= {2020}
}

@Book{		  An20,
  author	= {Ross J. Anderson},
  title		= {Security engineering - a guide to building dependable
		  distributed systems {(3.} ed.)},
  publisher	= {Wiley},
  isbn		= {978-1-119-64278-7},
  url		= {https://www.cl.cam.ac.uk/~rja14/book.html},
  month		= {December},
  year		= {2020}
}

@Misc{		  BS13,
  author	= {{BSI}},
  title		= {Evaluation of random number generators},
  howpublished	= {Version 0.10, BSI},
  url		= {https://www.bsi.bund.de/SharedDocs/Downloads/DE/BSI/Zertifizierung/Interpretationen/AIS_20_AIS_31_Evaluation_of_random_number_generators_e.html},
  publisher	= {BSI},
  month		= {March},
  year		= {2013}
}

@Misc{		  Ba20,
  author	= {Elaine Barker},
  title		= {Recommendation for Key Management: Part 1 -- General},
  howpublished	= {NIST Special Publication SP 0 Part 1, Revision 5},
  doi		= {10.6028/NIST.SP.800-57pt1r5},
  publisher	= {{NIST}},
  month		= {May},
  year		= {2020}
}

@Article{	  Ba86,
  author	= {Per Bak},
  title		= {The Devil's Staircase},
  journal	= {Phys. Today},
  volume	= {39},
  number	= {12},
  pages		= {38--45},
  doi		= {10.1063/1.881047},
  publisher	= {{AIP}},
  month		= {December},
  year		= {1986}
}

@Misc{		  BaBa19,
  author	= {Elaine Barker and William Barker},
  title		= {Recommendation for Key Management: Part 2 -- Best
		  Practices for Key Management Organizations},
  howpublished	= {NIST Special Publication SP 800-57 Part 2, Revision 1},
  doi		= {10.6028/NIST.SP.800-57pt2r1},
  publisher	= {{NIST}},
  month		= {May},
  year		= {2019}
}

@Misc{		  BaDa15,
  author	= {Elaine Barker and Quynh Dang},
  title		= {Recommendation for Key Management, Part 3:
		  Application-Specific Key Management Guidance},
  howpublished	= {NIST Special Publication SP 800-57 Part 3, Revision 1},
  doi		= {10.6028/NIST.SP.800-57pt3r1},
  publisher	= {{NIST}},
  month		= {January},
  year		= {2015}
}

@InProceedings{	  BaFoKa:12,
  author	= {Romain Bardou and Riccardo Focardi and Yusuke Kawamoto and
		  Lorenzo Simionato and Graham Steel and Joe{-}Kai Tsay},
  title		= {Efficient Padding Oracle Attacks on Cryptographic
		  Hardware},
  booktitle	= {Advances in Cryptology - {CRYPTO} 2012 - 32nd Annual
		  Cryptology Conference, Santa Barbara, CA, USA, August
		  19-23, 2012. Proceedings},
  pages		= {608--625},
  crossref	= {_SaCa12},
  doi		= {10.1007/978-3-642-32009-5\_36},
  year		= {2012}
}

@Misc{		  BaKe15,
  author	= {Elaine Barker and John Kelsey},
  title		= {Recommendation for Random Number Generation Using
		  Deterministic Random Bit Generators},
  howpublished	= {NIST Special Publication SP 800-90A Revision 1},
  doi		= {10.6028/NIST.SP.800-90Ar1},
  month		= {June},
  year		= {2015}
}

@Misc{		  BaKeRo:21,
  author	= {Elaine Barker and John Kelsey and Allen Roginsky and
		  Meltem Sönmez Turan and Darryl Buller and Aaron Kaufer},
  title		= {Recommendation for Random Bit Generator ({RBG})
		  Constructions},
  howpublished	= {Draft NIST Special Publication SP 800-90C},
  month		= {March},
  year		= {2021}
}

@Article{	  BaLuMi:11,
  author	= {Mathieu Baudet and David Lubicz and Julien Micolod and
		  Andr{\'{e}} Tassiaux},
  title		= {On the Security of Oscillator-Based Random Number
		  Generators},
  journal	= {J. Cryptology},
  volume	= {24},
  number	= {2},
  pages		= {398--425},
  doi		= {10.1007/s00145-010-9089-3},
  year		= {2011}
}

@Article{	  BeRePa:14,
  author	= {Georg T. Becker and Francesco Regazzoni and Christof Paar
		  and Wayne P. Burleson},
  title		= {Stealthy dopant-level hardware Trojans: extended version},
  journal	= {J. Cryptographic Engineering},
  volume	= {4},
  number	= {1},
  pages		= {19--31},
  publisher	= {Springer},
  doi		= {10.1007/s13389-013-0068-0},
  year		= {2014}
}

@Article{	  Bl86,
  author	= {Manuel Blum},
  title		= {Independent unbiased coin flips from a correlated biased
		  source -- A finite state Markov chain},
  journal	= {Combinatorica},
  volume	= {6},
  number	= {2},
  pages		= {97--108},
  doi		= {10.1007/BF02579167},
  year		= {1986}
}

@Article{	  BlBlSh86,
  author	= {Lenore Blum and Manuel Blum and Mike Shub},
  title		= {A Simple Unpredictable Pseudo-Random Number Generator},
  journal	= {{SIAM} J. Comput.},
  volume	= {15},
  number	= {2},
  pages		= {364--383},
  doi		= {10.1137/0215025},
  publisher	= {{SIAM}},
  year		= {1986}
}

@InProceedings{	  ChMaGa:16,
  author	= {Stephen Checkoway and Jacob Maskiewicz and Christina
		  Garman and Joshua Fried and Shaanan Cohney and Matthew
		  Green and Nadia Heninger and Ralf{-}Philipp Weinmann and
		  Eric Rescorla and Hovav Shacham},
  title		= {A Systematic Analysis of the Juniper Dual {EC} Incident},
  booktitle	= {Proceedings of the 2016 {ACM} {SIGSAC} Conference on
		  Computer and Communications Security, Vienna, Austria,
		  October 24-28, 2016},
  pages		= {468--479},
  crossref	= {_WeKaKr:16},
  doi		= {10.1145/2976749.2978395},
  year		= {2016}
}

@Article{	  ChMaGa:18,
  author	= {Stephen Checkoway and Jacob Maskiewicz and Christina
		  Garman and Joshua Fried and Shaanan Cohney and Matthew
		  Green and Nadia Heninger and Ralf{-}Philipp Weinmann and
		  Eric Rescorla and Hovav Shacham},
  title		= {Where did {I} leave my keys?: lessons from the Juniper
		  Dual {EC} incident},
  journal	= {Commun. {ACM}},
  volume	= {61},
  number	= {11},
  pages		= {148--155},
  publisher	= {{ACM}},
  doi		= {10.1145/3266291},
  year		= {2018}
}

@Misc{		  Cr17,
  author	= {Common Criteria},
  title		= {Common Methodology for Information Technology Security
		  Evaluation: Evaluation methodology},
  howpublished	= {Specification: Version 3.1 Revision 5},
  url		= {https://commoncriteriaportal.org/cc/},
  month		= {April},
  year		= {2017}
}

@Misc{		  Da02,
  author	= {Robert B. Davies},
  title		= {Exclusive OR (XOR) and hardware random number generators},
  howpublished	= {Author-hosted manuscript},
  url		= {http://www.robertnz.net/pdf/xor2.pdf},
  month		= {February},
  year		= {2002}
}

@Book{		  DaRo58,
  author	= {Wilbur B. Davenport Jr. and William L. Root},
  title		= {An Introduction to the Theory of Random Signals and
		  Noise},
  url		= {https://ieeexplore.ieee.org/servlet/opac?bknumber=5265617},
  pages		= {401},
  publisher	= {McGraw-Hill},
  year		= {1958}
}

@Article{	  El72,
  author	= {Peter Elias},
  title		= {The Efficient Construction of an Unbiased Random
		  Sequence},
  journal	= {Ann. Math. Statist.},
  volume	= {43},
  number	= {3},
  pages		= {865--870},
  doi		= {10.1214/aoms/1177692552},
  publisher	= {Institute of Mathematical Statistics},
  year		= {1972}
}

@InProceedings{	  EvPo16,
  author	= {Dmitry Evtyushkin and Dmitry V. Ponomarev},
  title		= {Covert Channels through Random Number Generator:
		  Mechanisms, Capacity Estimation and Mitigations},
  booktitle	= {Proceedings of the 2016 {ACM} {SIGSAC} Conference on
		  Computer and Communications Security, Vienna, Austria,
		  October 24-28, 2016},
  pages		= {843--857},
  crossref	= {_WeKaKr:16},
  doi		= {10.1145/2976749.2978374},
  year		= {2016}
}

@InProceedings{	  Gr96,
  author	= {Lov K. Grover},
  title		= {A Fast Quantum Mechanical Algorithm for Database Search},
  booktitle	= {Proceedings of the Twenty-eighth Annual ACM Symposium on
		  Theory of Computing},
  series	= {STOC '96},
  pages		= {212--219},
  url		= {http://arxiv.org/pdf/quant-ph/9605043},
  doi		= {10.1145/237814.237866},
  publisher	= {{ACM}},
  year		= 1996
}

@InProceedings{	  GrLaRo:16,
  author	= {Markus Grassl and Brandon Langenberg and Martin Roetteler
		  and Rainer Steinwandt},
  title		= {Applying Grover's Algorithm to {AES:} Quantum Resource
		  Estimates},
  booktitle	= {Post-Quantum Cryptography - 7th International Workshop,
		  PQCrypto 2016, Fukuoka, Japan, February 24-26, 2016,
		  Proceedings},
  pages		= {29--43},
  crossref	= {_Ta16},
  url		= {https://arxiv.org/pdf/1512.04965.pdf},
  doi		= {10.1007/978-3-319-29360-8\_3},
  year		= {2016}
}

@Misc{		  HaKoMa12,
  author	= {Mike Hamburg and Paul Kocher and Mark E. Marson},
  title		= {Analysis of Intel's Ivy Bridge Digital Random Number
		  Generator},
  howpublished	= {Technical Report, Cryptography Research (Prepared for
		  Intel)},
  month		= {March},
  year		= {2012}
}

@Article{	  HaLe98,
  author	= {Ali Hajimiri and Thomas H. Lee},
  title		= {A general theory of phase noise in electrical
		  oscillators},
  journal	= {IEEE Journal of Solid-State Circuits},
  volume	= {33},
  number	= {2},
  pages		= {179--194},
  publisher	= {{IEEE}},
  doi		= {10.1109/4.658619},
  year		= {1998}
}

@Article{	  HaLiLe99,
  author	= {Ali Hajimiri and Sotirios Limotyrakis and Thomas H. Lee},
  title		= {Jitter and phase noise in ring oscillators},
  journal	= { {IEEE} Journal of Solid-State Circuits},
  volume	= {34},
  number	= {6},
  doi		= {10.1109/4.766813},
  url		= {https://authors.library.caltech.edu/4916/1/HAJieeejssc99a.pdf},
  pages		= {790--804},
  month		= {June},
  year		= {1999}
}

@Article{	  HuHe20,
  author	= {Darren Hurley-Smith and Julio C\'esar Hern\'andez-Castro},
  title		= {Quantum Leap and Crash: Searching and Finding Bias in
		  Quantum Random Number Generators},
  journal	= {ACM Transactions on Privacy and Security},
  volume	= {23},
  number	= {3},
  pages		= {1--25},
  doi		= {10.1145/3403643},
  publisher	= {{ACM}},
  month		= {June},
  year		= {2020}
}

@TechReport{	  IS16,
  author	= {{ISO}},
  type		= {Standard},
  title		= {Information technology -- Security techniques -- Testing
		  methods for the mitigation of non-invasive attack classes
		  against cryptographic modules},
  shorttitle	= {{ISO}/{IEC} 17825:2016},
  language	= {en},
  number	= {ISO/IEC 17825:2016},
  institution	= {International Organization for Standardization},
  year		= {2016}
}

@Misc{		  IT19,
  author	= {ITU},
  title		= {Quantum noise random number generator architecture},
  howpublished	= {Recommendation ITU-T X.1702},
  url		= {https://www.itu.int/rec/T-REC-X.1702-201911-I/en},
  publisher	= {International Telecommunications Union},
  month		= {November},
  year		= {2019}
}

@Misc{		  In20,
  author	= {Intel},
  title		= {Deep Dive: Special Register Buffer Data Sampling},
  url		= {https://software.intel.com/security-software-guidance/insights/deep-dive-special-register-buffer-data-sampling},
  howpublished	= {Intel Developer Zone},
  publisher	= {Intel},
  month		= {June},
  year		= {2020}
}

@Misc{		  In20A,
  author	= {Intel},
  title		= {{SRBDS} Mitigation Impact on Intel Secure Key},
  url		= {https://software.intel.com/security-software-guidance/insights/srbds-mitigation-impact-intel-secure-key},
  howpublished	= {Intel Developer Zone},
  publisher	= {Intel},
  month		= {June},
  year		= {2020}
}

@InProceedings{	  JaNaRo:20,
  author	= {Samuel Jaques and Michael Naehrig and Martin Roetteler and
		  Fernando Virdia},
  title		= {Implementing Grover Oracles for Quantum Key Search on
		  {AES} and LowMC},
  booktitle	= {Advances in Cryptology - {EUROCRYPT} 2020 - 39th Annual
		  International Conference on the Theory and Applications of
		  Cryptographic Techniques, Zagreb, Croatia, May 10-14, 2020,
		  Proceedings, Part {II}},
  pages		= {280--310},
  crossref	= {_CaIs20},
  url		= {https://arxiv.org/pdf/1910.01700.pdf},
  doi		= {10.1007/978-3-030-45724-2\_10},
  year		= {2020}
}

@Article{	  KaScVe13,
  author	= {Dusko Karaklajic and J{\"{o}}rn{-}Marc Schmidt and Ingrid
		  Verbauwhede},
  title		= {Hardware Designer's Guide to Fault Attacks},
  journal	= {{IEEE} Trans. Very Large Scale Integr. Syst.},
  volume	= {21},
  number	= {12},
  pages		= {2295--2306},
  doi		= {10.1109/TVLSI.2012.2231707},
  publisher	= {IEEE},
  year		= {2013}
}

@Misc{		  KiSc01,
  author	= {Wolfgang Killmann and Werner Schindler},
  title		= {A Proposal for: Functionality classes and evaluation
		  methodology for true (physical) random number generators},
  howpublished	= {AIS 31, Version 3.1, English Translation, BSI},
  url		= {https://www.bsi.bund.de/SharedDocs/Downloads/DE/BSI/Zertifizierung/Interpretationen/AIS_31_Functionality_classes_evaluation_methodology_for_true_RNG_e.html},
  publisher	= {BSI},
  month		= {September},
  year		= {2001}
}

@Misc{		  KiSc11,
  author	= {Wolfgang Killmann and Werner Schindler},
  title		= {A Proposal for: Functionality classes for random number
		  generators},
  howpublished	= {AIS 20 / AIS 31, Version 2.0, English Translation, BSI},
  url		= {https://www.bsi.bund.de/SharedDocs/Downloads/DE/BSI/Zertifizierung/Interpretationen/AIS_31_Functionality_classes_for_random_number_generators_e.html},
  publisher	= {BSI},
  month		= {September},
  year		= {2011}
}

@Misc{		  KoXiHu:21,
  author	= {Nick Kossifidis and Joe Xie and Bill Huffman and Allen
		  Baum and Greg Favor and Tariq Kurd and Fumio Arakawa},
  title		= {{PMP} Enhancements for memory access and execution
		  prevention on Machine mode},
  howpublished	= {Version 0.9.1 -- {RISC}-{V} {TEE} Task Group},
  month		= {May},
  year		= {2021}
}
10.1007/978-3-540-71039-4\_21
@InProceedings{	  La08,
  author	= {Patrick Lacharme},
  title		= {Post-Processing Functions for a Biased Physical Random
		  Number Generator},
  booktitle	= {Fast Software Encryption, 15th International Workshop,
		  {FSE} 2008, Lausanne, Switzerland, February 10-13, 2008,
		  Revised Selected Papers},
  pages		= {334--342},
  crossref	= {_Ny08},
  doi		= {10.1007/978-3-540-71039-4\_21},
  year		= {2008}
}

@Article{	  LiBaBo:13,
  author	= {John S. Liberty and Adrian Barrera and David W. Boerstler
		  and Thomas B. Chadwick and Scott R. Cottier and H. Peter
		  Hofstee and Julie A. Rosser and Marty L. Tsai},
  title		= {True hardware random number generation implemented in the
		  32-nm {SOI} {POWER7+} processor},
  journal	= {{IBM} J. Res. Dev.},
  volume	= {57},
  number	= {6},
  doi		= {10.1147/JRD.2013.2279599},
  year		= {2013}
}

@InProceedings{	  MaMo09,
  author	= {A. Theodore Markettos and Simon W. Moore},
  title		= {The Frequency Injection Attack on Ring-Oscillator-Based
		  True Random Number Generators},
  booktitle	= {Cryptographic Hardware and Embedded Systems - {CHES} 2009,
		  11th International Workshop, Lausanne, Switzerland,
		  September 6-9, 2009, Proceedings},
  pages		= {317--331},
  crossref	= {_ClGa09},
  doi		= {10.1007/978-3-642-04138-9\_23},
  year		= {2009}
}

@Misc{		  Me18,
  author	= {John P. Mechalas},
  title		= {Intel Digital Random Number Generator (DRNG) Software
		  Implementation Guide},
  howpublished	= {Intel Technical Report, Version 2.1},
  url		= {https://software.intel.com/content/www/us/en/develop/articles/intel-digital-random-number-generator-drng-software-implementation-guide.html},
  month		= {October},
  year		= {2018}
}

@InProceedings{	  MoSuEi:20,
  author	= {Daniel Moghimi and Berk Sunar and Thomas Eisenbarth and
		  Nadia Heninger},
  title		= {{TPM}-{FAIL}: {TPM} meets Timing and Lattice Attacks},
  booktitle	= {29th {USENIX} Security Symposium ({USENIX} Security 20)},
  url		= {https://www.usenix.org/conference/usenixsecurity20/presentation/moghimi-tpm},
  pages		= {To appear},
  publisher	= {{USENIX} Association},
  month		= {August},
  year		= {2020}
}

@Misc{		  Mu20,
  author	= {Stephan M\"uller},
  title		= {Documentation and Analysis of the Linux Random Number
		  Generator, Version 3.6},
  howpublished	= {Prepared for BSI by atsec information security GmbH},
  url		= {https://www.bsi.bund.de/SharedDocs/Downloads/EN/BSI/Publications/Studies/LinuxRNG/LinuxRNG_EN.pdf},
  month		= {April},
  year		= {2020}
}

@Misc{		  NC20,
  author	= {NCSC},
  title		= {Quantum security technologies},
  howpublished	= {White paper, Version 1.0. National Cyber Security Centre
		  (UK).},
  url		= {https://www.ncsc.gov.uk/whitepaper/quantum-security-technologies},
  month		= {March},
  year		= {2020}
}

@Misc{		  NI16,
  author	= {{NIST}},
  title		= {Submission Requirements and Evaluation Criteria for the
		  Post-Quantum Cryptography Standardization Process},
  howpublished	= {Official Call for Proposals, National Institute for
		  Standards and Technology},
  url		= {http://csrc.nist.gov/groups/ST/post-quantum-crypto/documents/call-for-proposals-final-dec-2016.pdf},
  month		= {December},
  year		= 2016
}

@Misc{		  NI19,
  author	= {{NIST}},
  title		= {Security Requirements for Cryptographic Modules},
  howpublished	= {Federal Information Processing Standards Publication FIPS
		  140-3},
  url       = {https://doi.org/10.6028/NIST.FIPS.140-3},
  month		= {March},
  year		= {2019}
}

@Misc{		  NICC21,
  author	= {{NIST} and {CCCS}},
  title		= {Implementation Guidance for {FIPS} 140-3 and the
		  Cryptographic Module Validation Program},
  howpublished	= {CMVP},
  url		= {https://csrc.nist.gov/CSRC/media/Projects/cryptographic-module-validation-program/documents/fips%20140-3/FIPS%20140-3%20IG.pdf},
  month		= {May},
  year		= {2021}
}

@Misc{		  NS15,
  author	= {{NSA}/{CSS}},
  title		= {Commercial National Security Algorithm Suite},
  url		= {https://apps.nsa.gov/iaarchive/programs/iad-initiatives/cnsa-suite.cfm},
  month		= {August},
  year		= 2015
}

@InCollection{	  Ne51,
  title		= {Various Techniques Used in Connection with Random Digits},
  author	= {von Neumann, John},
  booktitle	= {Monte Carlo Method},
  editor	= {Householder, A.~S. and Forsythe, G.~E. and Germond,
		  H.~H.},
  series	= {National Bureau of Standards Applied Mathematics Series},
  volume	= {12},
  chapter	= {13},
  pages		= {36--38},
  publisher	= {US Government Printing Office},
  address	= {Washington, DC},
  url		= {https://mcnp.lanl.gov/pdf_files/nbs_vonneumann.pdf},
  year		= {1951}
}

@Misc{		  Ra20,
  author	= {Rambus},
  title		= {TRNG-IP-76 / EIP-76 Family of FIPS Approved True Random
		  Generators},
  howpublished	= {Commercial Crypto IP. Formerly (2017) available from
		  Inside Secure.},
  url		= {https://www.rambus.com/security/crypto-accelerator-hardware-cores/basic-crypto-blocks/trng-ip-76/},
  year		= {2020}
}

@InProceedings{	  RaMiRa:21,
  author	= {Hany Ragab and Alyssa Milburn and Kaveh Razavi and Herbert
		  Bos and Cristiano Giuffrida},
  title		= {CrossTalk : Speculative Data Leaks Across Cores Are Real},
  booktitle	= {IEEE Symposium on Security \& Privacy 2021},
  url		= {https://download.vusec.net/papers/crosstalk_sp21.pdf},
  pages		= {To appear},
  publisher	= {IEEE},
  month		= {May},
  year		= {2021}
}

@Article{	  Ri44,
  author	= {Stephen O. Rice},
  title		= {Mathematical analysis of random noise (Parts I-II)},
  journal	= {The Bell System Technical Journal},
  volume	= {23},
  number	= {3},
  pages		= {282--332},
  doi		= {10.1002/j.1538-7305.1944.tb00874.x},
  month		= {July},
  year		= {1944}
}

@Article{	  Ri45,
  author	= {Stephen O. Rice},
  title		= {Mathematical analysis of random noise (Parts III-IV))},
  journal	= {The Bell System Technical Journal},
  volume	= {24},
  number	= {1},
  pages		= {46--156},
  doi		= {10.1002/j.1538-7305.1945.tb00453.x},
  month		= {January},
  year		= {1945}
}

@Misc{		  RuSoNe:10,
  author	= {Andrew Rukhin and Juan Soto and James Nechvatal and Miles
		  Smid and Elaine Barker and Stefan Leigh and Mark Levenson
		  and Mark Vangel and David Banks and Alan Heckert and
		  JamesDray and San Vo},
  title		= {A Statistical Test Suite for Random and Pseudorandom
		  Number Generators for Cryptographic Applications},
  doi		= {10.6028/NIST.SP.800-22r1a},
  month		= {April},
  year		= {2010}
}

@Misc{		  Sa19,
  author	= {Jim Salter},
  title		= {How a months-old {AMD} microcode bug destroyed my
		  weekend},
  howpublished	= {Ars Technica},
  url		= {https://arstechnica.com/gadgets/2019/10/how-a-months-old-amd-microcode-bug-destroyed-my-weekend/},
  month		= {October},
  year		= {2019}
}

@InProceedings{	  Sa20,
  author	= {Markku-Juhani O. Saarinen},
  title		= {A Lightweight ISA Extension for {AES} and {SM4}},
  booktitle	= {First International Workshop on Secure RISC-V Architecture
		  Design Exploration (SECRISC-V'20)},
  url		= {https://arxiv.org/abs/2002.07041},
  publisher	= {IEEE},
  month		= {August},
  year		= {2020}
}


@InProceedings{	  SaNeMa20,
  author	= {Markku-Juhani O. Saarinen and G. Richard Newell and Ben
		  Marshall},
  title		= {Building a Modern {TRNG}: An Entropy Source Interface for
		  {RISC}-{V}},
  booktitle	= {4th Workshop on Attacks and Solutions in Hardware Security
		  (ASHES’20), November 13, 2020, Virtual Event, USA.},
  doi		= {10.1145/3411504.3421212},
  publisher	= {ACM},
  pages		= {93--102},
  month		= {November},
  year		= 2020
}

@Misc{            Sa21,
  author        = {Markku-Juhani O. Saarinen},
  title         = {On Entropy and Bit Patterns of Ring Oscillator Jitter},
  url           = {https://arxiv.org/abs/2102.02196},
  howpublished  = {Preprint},
  month         = {February},
  year          = 2021
}

@Misc{		  SaNeMa21,
  author	= {Markku-Juhani O. Saarinen and G. Richard Newell and Ben
		  Marshall},
  title		= {Development of The {RISC}-{V} Entropy Source Interface},
  howpublished	= {{IACR} ePrint 2020/866},
  url		= {https://eprint.iacr.org/2029/866},
  publisher	= {Submitted For Publication},
  month		= {June},
  year		= 2021
}

@Misc{		  Sc99,
  author	= {Werner Schindler},
  title		= {Functionality classes and evaluation methodology for
		  deterministic random number generators},
  howpublished	= {AIS 20, Version 2.0, English Translation, BSI},
  publisher	= {BSI},
  url		= {https://www.bsi.bund.de/SharedDocs/Downloads/DE/BSI/Zertifizierung/Interpretationen/AIS_20_Functionality_Classes_Evaluation_Methodology_DRNG_e.html},
  month		= {December},
  year		= {1999}
}

@InProceedings{	  Sh94,
  author	= {Peter W. Shor},
  title		= {Algorithms for quantum computation: Discrete logarithms
		  and factoring},
  booktitle	= {35th Annual Symposium on Foundations of Computer Science,
		  Santa Fe, New Mexico, USA, 20-22 November 1994},
  pages		= {124--134},
  publisher	= {IEEE},
  doi		= {10.1109/SFCS.1994.365700},
  url		= {https://arxiv.org/abs/quant-ph/9508027},
  year		= 1994
}

@Misc{		  TG20,
  author	= {{RISC-V} {Crypto} {TG}},
  title		= {RISC-V Cryptography Extensions},
  url		= {https://github.com/riscv/riscv-crypto},
  howpublished	= {Editor's location -- to be integrated with main
		  specifications},
  year		= {2020}
}

@Misc{TuBaKe:18,
  author	= {Meltem S\"onmez Turan and Elaine Barker and John Kelsey and
		  Kerry A. McKay and Mary L. Baish and Mike Boyle},
  title		= {Recommendation for the Entropy Sources Used for Random Bit
		  Generation},
  howpublished	= {NIST Special Publication SP 800-90B},
  doi		= {10.6028/NIST.SP.800-90B},
  month		= {January},
  year		= {2018}
}

@InProceedings{	  VaDr10,
  author	= {Michal Varchola and Milos Drutarovsk{\'{y}}},
  title		= {New High Entropy Element for {FPGA} Based True Random
		  Number Generators},
  booktitle	= {Cryptographic Hardware and Embedded Systems, {CHES} 2010,
		  12th International Workshop, Santa Barbara, CA, USA, August
		  17-20, 2010. Proceedings},
  pages		= {351--365},
  crossref	= {_MaSt10},
  doi		= {10.1007/978-3-642-15031-9\_24},
  year		= {2010}
}

@InProceedings{	  VaFiAu:10,
  author	= {Boyan Valtchanov and Viktor Fischer and Alain Aubert and
		  Florent Bernard},
  title		= {Characterization of randomness sources in ring
		  oscillator-based true random number generators in FPGAs},
  booktitle	= {13th {IEEE} International Symposium on Design and
		  Diagnostics of Electronic Circuits and Systems, {DDECS}
		  2010, Vienna, Austria, April 14-16, 2010},
  pages		= {48--53},
  crossref	= {_GrKoSt:10},
  doi		= {10.1109/DDECS.2010.5491819},
  year		= {2010}
}

@Proceedings{	  _CaIs20,
  editor	= {Anne Canteaut and Yuval Ishai},
  title		= {Advances in Cryptology - {EUROCRYPT} 2020 - 39th Annual
		  International Conference on the Theory and Applications of
		  Cryptographic Techniques, Zagreb, Croatia, May 10-14, 2020,
		  Proceedings, Part {II}},
  series	= {Lecture Notes in Computer Science},
  volume	= {12106},
  publisher	= {Springer},
  doi		= {10.1007/978-3-030-45724-2},
  isbn		= {978-3-030-45723-5},
  year		= {2020}
}

@Proceedings{	  _ClGa09,
  editor	= {Christophe Clavier and Kris Gaj},
  title		= {Cryptographic Hardware and Embedded Systems - {CHES} 2009,
		  11th International Workshop, Lausanne, Switzerland,
		  September 6-9, 2009, Proceedings},
  series	= {Lecture Notes in Computer Science},
  volume	= {5747},
  publisher	= {Springer},
  doi		= {10.1007/978-3-642-04138-9},
  isbn		= {978-3-642-04137-2},
  year		= {2009}
}

@Proceedings{	  _GrKoSt:10,
  editor	= {Elena Gramatov{\'{a}} and Zdenek Kot{\'{a}}sek and Andreas
		  Steininger and Heinrich Theodor Vierhaus and Horst
		  Zimmermann},
  title		= {13th {IEEE} International Symposium on Design and
		  Diagnostics of Electronic Circuits and Systems, {DDECS}
		  2010, Vienna, Austria, April 14-16, 2010},
  publisher	= {{IEEE} Computer Society},
  url		= {https://ieeexplore.ieee.org/xpl/conhome/5484099/proceeding},
  isbn		= {978-1-4244-6612-2},
  year		= {2010}
}

@Proceedings{	  _MaSt10,
  editor	= {Stefan Mangard and Fran{\c{c}}ois{-}Xavier Standaert},
  title		= {Cryptographic Hardware and Embedded Systems, {CHES} 2010,
		  12th International Workshop, Santa Barbara, CA, USA, August
		  17-20, 2010. Proceedings},
  series	= {Lecture Notes in Computer Science},
  volume	= {6225},
  publisher	= {Springer},
  doi		= {10.1007/978-3-642-15031-9},
  isbn		= {978-3-642-15030-2},
  year		= {2010}
}

@Proceedings{	  _Ny08,
  editor	= {Kaisa Nyberg},
  title		= {Fast Software Encryption, 15th International Workshop,
		  {FSE} 2008, Lausanne, Switzerland, February 10-13, 2008,
		  Revised Selected Papers},
  series	= {Lecture Notes in Computer Science},
  volume	= {5086},
  publisher	= {Springer},
  doi		= {10.1007/978-3-540-71039-4},
  isbn		= {978-3-540-71038-7},
  year		= {2008}
}

@Proceedings{	  _SaCa12,
  editor	= {Reihaneh Safavi{-}Naini and Ran Canetti},
  title		= {Advances in Cryptology - {CRYPTO} 2012 - 32nd Annual
		  Cryptology Conference, Santa Barbara, CA, USA, August
		  19-23, 2012. Proceedings},
  series	= {Lecture Notes in Computer Science},
  volume	= {7417},
  publisher	= {Springer},
  doi		= {10.1007/978-3-642-32009-5},
  isbn		= {978-3-642-32008-8},
  year		= {2012}
}

@Proceedings{	  _Ta16,
  editor	= {Tsuyoshi Takagi},
  title		= {Post-Quantum Cryptography - 7th International Workshop,
		  PQCrypto 2016, Fukuoka, Japan, February 24-26, 2016,
		  Proceedings},
  series	= {Lecture Notes in Computer Science},
  volume	= {9606},
  publisher	= {Springer},
  doi		= {10.1007/978-3-319-29360-8},
  isbn		= {978-3-319-29359-2},
  year		= {2016}
}

@Book{		  _WaAs19,
  editor	= {Andrew Waterman and Krste Asanovi\'c},
  title		= {The {RISC}-{V} Instruction Set Manual, Volume I:
		  User-Level {ISA}},
  note		= {Document Version 20191213},
  publisher	= {RISC-V Foundation},
  url		= {https://riscv.org/specifications/},
  month		= {December},
  year		= 2019
}

@Book{		  _WaAs19A,
  editor	= {Andrew Waterman and Krste Asanovi\'c},
  title		= {The {RISC}-{V} Instruction Set Manual, Volume II:
		  Privileged Architecture},
  note		= {Document Version 20190608-Priv-MSU-Ratified},
  publisher	= {RISC-V Foundation},
  url		= {https://riscv.org/specifications/},
  month		= {June},
  year		= 2019
}

@Proceedings{	  _WeKaKr:16,
  editor	= {Edgar R. Weippl and Stefan Katzenbeisser and Christopher
		  Kruegel and Andrew C. Myers and Shai Halevi},
  title		= {Proceedings of the 2016 {ACM} {SIGSAC} Conference on
		  Computer and Communications Security, Vienna, Austria,
		  October 24-28, 2016},
  publisher	= {{ACM}},
  url		= {http://dl.acm.org/citation.cfm?id=2976749},
  isbn		= {978-1-4503-4139-4},
  year		= {2016}
}
>>>>>>> 30310bb4
<|MERGE_RESOLUTION|>--- conflicted
+++ resolved
@@ -515,8 +515,6 @@
   HAL_VERSION = {v1},
 }
 
-<<<<<<< HEAD
-=======
 // Bibliographical refs from Crypto
 
 
@@ -547,13 +545,11 @@
   year={2014}
 }
 
->>>>>>> 30310bb4
 @misc{sail,
   title   = {SAIL ISA Specification Language},
   url     = {https://github.com/rems-project/sail}
 }
 
-<<<<<<< HEAD
 @inproceedings{LSYRR:04,
   title={On permutation operations in cipher design},
   author={Lee, Ruby B and Shi, ZJ and Yin, Yiqun Lisa and Rivest, Ronald L and Robshaw, Matthew JB},
@@ -563,11 +559,9 @@
   year={2004},
   organization={IEEE}
 }
-=======
 %
 % NIST Specifications and recommendations
 % -----------------------------------------------------------------
->>>>>>> 30310bb4
 
 @misc{nist:gcm,
   author        = {Morris Dworkin},
@@ -579,17 +573,6 @@
   year          = {2007}
 }
 
-<<<<<<< HEAD
-=======
-@misc{nist:fips:180:4,
-  author        = {{NIST}},
-  title         = {Secure Hash Standard ({SHS})},
-  howpublished  = {Federal Information Processing Standards Publication FIPS 180-4},
-  url           = {https://doi.org/10.6028/NIST.FIPS.180-4},
-  month         = {August},
-  year          = {2015}
-}
-
 
 @misc{nist:fips:186:4,
   author        = {{NIST}},
@@ -600,8 +583,6 @@
   year          = {2013}
 }
 
-
->>>>>>> 30310bb4
 @misc{nist:fips:197,
   author		= {{NIST}},
   title         = {{Advanced} {Encryption} {Standard} ({AES})},
@@ -612,26 +593,23 @@
   year          = {2001}
 }
 
-<<<<<<< HEAD
+
 @misc{nist:fips:180:4,
   author        = {{NIST}},
   title         = {Secure Hash Standard ({SHS})},
   howpublished  = {Federal Information Processing Standards Publication FIPS 180-4},
   url           = {https://doi.org/10.6028/NIST.FIPS.180-4},
-=======
+
 @misc{nist:fips:202,
   author        = {{NIST}},
   title         = {{SHA}-3 Standard: Permutation-Based Hash and Extendable-Output Functions},
   howpublished  = {Federal Information Processing Standards Publication FIPS
                   202},
   url           = {https://doi.org/10.6028/NIST.FIPS.202},
->>>>>>> 30310bb4
   month         = {August},
   year          = {2015}
 }
 
-<<<<<<< HEAD
-=======
 %
 % PRC Standards (which are also ISO/IEC standards)
 % -----------------------------------------------------------------
@@ -645,7 +623,6 @@
   year          = {2016}
 }
 
->>>>>>> 30310bb4
 @Misc{gbt:sm4,
   title         = {{GB}/{T} 32907-2016: {SM4} Block Cipher Algorithm},
   howpublished	= {Also {GM}/{T} 0002-2012. Standardization Administration of China},
@@ -653,8 +630,6 @@
   month         = {August},
   year          = {2016}
 }
-<<<<<<< HEAD
-=======
 
 @Misc{iso:sm3,
   author        = {ISO/IEC},
@@ -1778,5 +1753,4 @@
   url		= {http://dl.acm.org/citation.cfm?id=2976749},
   isbn		= {978-1-4503-4139-4},
   year		= {2016}
-}
->>>>>>> 30310bb4
+}